--- conflicted
+++ resolved
@@ -356,13 +356,8 @@
 		}
 	}()
 
-<<<<<<< HEAD
 	hp := net.JoinHostPort(s.getOpts().Host, strconv.Itoa(s.getOpts().Port))
-	Noticef("Listening for client connections on %s", hp)
-=======
-	hp := net.JoinHostPort(s.opts.Host, strconv.Itoa(s.opts.Port))
 	s.Noticef("Listening for client connections on %s", hp)
->>>>>>> cba3170c
 	l, e := net.Listen("tcp", hp)
 	if e != nil {
 		s.Fatalf("Error listening on port: %s, %q", hp, e)
@@ -370,13 +365,8 @@
 	}
 
 	// Alert of TLS enabled.
-<<<<<<< HEAD
 	if s.getOpts().TLSConfig != nil {
-		Noticef("TLS required for client connections")
-=======
-	if s.opts.TLSConfig != nil {
 		s.Noticef("TLS required for client connections")
->>>>>>> cba3170c
 	}
 
 	s.Debugf("Server id is %s", s.info.ID)
@@ -440,13 +430,8 @@
 
 // StartProfiler is called to enable dynamic profiling.
 func (s *Server) StartProfiler() {
-<<<<<<< HEAD
-	Noticef("Starting profiling on http port %d", s.getOpts().ProfPort)
+	s.Noticef("Starting profiling on http port %d", s.getOpts().ProfPort)
 	hp := net.JoinHostPort(s.getOpts().Host, strconv.Itoa(s.getOpts().ProfPort))
-=======
-	s.Noticef("Starting profiling on http port %d", s.opts.ProfPort)
-	hp := net.JoinHostPort(s.opts.Host, strconv.Itoa(s.opts.ProfPort))
->>>>>>> cba3170c
 	go func() {
 		err := http.ListenAndServe(hp, nil)
 		if err != nil {
@@ -514,26 +499,15 @@
 	)
 
 	if secure {
-<<<<<<< HEAD
 		hp = net.JoinHostPort(s.getOpts().HTTPHost, strconv.Itoa(s.getOpts().HTTPSPort))
-		Noticef("Starting https monitor on %s", hp)
+		s.Noticef("Starting https monitor on %s", hp)
 		config := util.CloneTLSConfig(s.getOpts().TLSConfig)
-=======
-		hp = net.JoinHostPort(s.opts.HTTPHost, strconv.Itoa(s.opts.HTTPSPort))
-		s.Noticef("Starting https monitor on %s", hp)
-		config := util.CloneTLSConfig(s.opts.TLSConfig)
->>>>>>> cba3170c
 		config.ClientAuth = tls.NoClientCert
 		httpListener, err = tls.Listen("tcp", hp, config)
 
 	} else {
-<<<<<<< HEAD
 		hp = net.JoinHostPort(s.getOpts().HTTPHost, strconv.Itoa(s.getOpts().HTTPPort))
-		Noticef("Starting http monitor on %s", hp)
-=======
-		hp = net.JoinHostPort(s.opts.HTTPHost, strconv.Itoa(s.opts.HTTPPort))
 		s.Noticef("Starting http monitor on %s", hp)
->>>>>>> cba3170c
 		httpListener, err = net.Listen("tcp", hp)
 	}
 
@@ -952,13 +926,8 @@
 		// and not add any address in the array in the loop above, and we
 		// ended-up returning 0.0.0.0, which is problematic for Windows clients.
 		// Check for 0.0.0.0 or :: specifically, and ignore if that's the case.
-<<<<<<< HEAD
 		if s.getOpts().Host == "0.0.0.0" || s.getOpts().Host == "::" {
-			Errorf("Address %q can not be resolved properly", s.getOpts().Host)
-=======
-		if s.opts.Host == "0.0.0.0" || s.opts.Host == "::" {
-			s.Errorf("Address %q can not be resolved properly", s.opts.Host)
->>>>>>> cba3170c
+			s.Errorf("Address %q can not be resolved properly", s.getOpts().Host)
 		} else {
 			urls = append(urls, net.JoinHostPort(s.getOpts().Host, sPort))
 		}
